--- conflicted
+++ resolved
@@ -1,11 +1,7 @@
 package com.netflix.eureka2.server.service.overrides;
 
 import com.google.inject.AbstractModule;
-<<<<<<< HEAD
-import com.google.inject.Scopes;
-=======
 import com.google.inject.multibindings.Multibinder;
->>>>>>> 169dec91
 
 /**
  * A Governator/Guice module for the override functionality.
@@ -15,18 +11,10 @@
 public class OverridesModule extends AbstractModule {
     @Override
     protected void configure() {
-<<<<<<< HEAD
-        // override this binding with more specific impls in non-local-testing environments
-        bind(LoadingOverridesRegistry.ExternalOverridesSource.class).to(InMemoryOverridesSource.class).in(Scopes.SINGLETON);
-
-        bind(OverridesService.class).to(OverridesServiceImpl.class);
-        bind(OverridesRegistry.class).to(LoadingOverridesRegistry.class);
-=======
         Multibinder<OverridesService> multibinder = Multibinder.newSetBinder(binder(), OverridesService.class);
         multibinder.addBinding().to(OverridesServiceImpl.class);
 
         // override this binding with more specific impls in non-local-testing environments
         bind(OverridesRegistry.class).to(InMemoryOverridesRegistry.class);
->>>>>>> 169dec91
     }
 }